# Burst class for MINBAR
#
# This code is a preliminary attempt to develop a burst class for MINBAR,
# including model-observation comparisons. 
# 
# See also the repository on BitBucket:
#   https://bitbucket.org/minbar/concord
#
# Duncan.Galloway@monash.edu, 2018
#
# including model-observation comparisons.
#
# Here are the classes and functions making up this module:
#
# class Lightcurve(object):
# class ObservedBurst(Lightcurve):
# class KeplerBurst(Lightcurve):
#
# def fper(mdot,opz,dist,xi_p,c_bol=1.0):
# def modelFunc(p,obs,model, disc_model):
# def lnprior(theta):
# def apply_units(params,units = (u.kpc, u.degree, None, u.s)):
# def lhoodClass(params, obs, model, weights, disc_model):
# def plot_comparison(obs,models,param=None,sampler=None,ibest=None):
# def plot_contours(sampler,parameters,ignore,plot_size):
#
# As well as standard modules, you'll need to install the following:
#
# linfit https://github.com/djpine/linfit.git
#          (the version available via pip is different, and doesn't work)

import os
from .utils import *
import astropy.io.ascii as ascii
import csv
from astropy.table import Table
import matplotlib.pyplot as plt
from matplotlib import gridspec
from scipy.interpolate import interp1d
from linfit import linfit
from astroquery.vizier import Vizier
from chainconsumer import ChainConsumer
from datetime import datetime

from concord import diskmodel as dm

# Get the path for the concord files from the environment variable

import pkg_resources

CONCORD_PATH = pkg_resources.resource_filename('concord','data')
# CONCORD_PATH = os.environ['CONCORD_PATH']

# ------- --------- --------- --------- --------- --------- --------- ---------

def fper(mdot,opz,dist,xi_p,c_bol=1.0):
    '''
    Calculates the persistent flux, based on the inferred mdot, redshift
    etc.
    '''

# First we calculate Q_grav, to calculate the inferred persistent flux that
# we should see (based on the accretion rate); that is not given in Lampe
# et al.  2016, but is given in gal03d
# Note that (as for the M_NS) we're using the passed parameter opz here,
# not the value that is associated with the model burst

#        Q_grav = const.G*M_NS/mburst.R_NS # approximate
    Q_grav = const.c**2*(opz-1)/opz

# persistent flux (see lampe16, eq. 8, noting that our mdot is averaged
# over the neutron star surface):

    return ( mdot*Q_grav/ (4.*pi*opz*dist**2*xi_p*c_bol) ).to(u.erg/u.cm**2/u.s)

# ------- --------- --------- --------- --------- --------- --------- ---------

def modelFunc(p,obs,model, disc_model):
    '''
    This function performs the stretching and rescaling of the (model
    predicted) burst lightcurve based on the input parameter set
    The calculations are based on those in Appendix B of Lampe et al.
    2016 (ApJ 819:46)
    Parameter array is (for now) a tuple with the appropriate units:
    ( distance, inclination, redshift, time offset )
    '''

    dist, inclination, _opz, t_off = p

# Use the anisotropy function to calculate the anisotropy factors given
# the inclination

    xi_b, xi_p = dm.anisotropy(inclination)

# Here we calculate the value of xi (ratio of GR to Newtonian radii),
# appropriate for the adopted value of (1+z). This is used instead of the
# value attached to the model, because that's for a different redshift
#
# Note that this isn't actually used below

    xi = sqrt(_opz)

# First interpolate the model values onto the observed grid
# This step defines the interpolation function, using a shifted and rescaled
# model time to account for time dilation in the NS surface frame

    fInterp = interp1d(_opz*(model.time-t_off),model.lumin,bounds_error=False,
                      fill_value = min(model.lumin))

# Then we return the predicted model flux, interpolated onto the observed
# burst time bins. We shift the observed times to the middle of the bin, using
# the timepixr attribute.
# We also account for the distance, and the anisotropy parameter, using the
# convention of Fujimoto et al. 1988, i.e.
#   L_b = 4\pi d^2 \xi_b F_b

#    return ( (model.xi/opz)**2 
# since xi = sqrt(_opz) (see above), this first term just becomes 1/_opz
#    return ( (xi/_opz)**2 
    return ( (1/_opz)
            * fInterp(obs.time+(0.5-obs.timepixr)*obs.dt)*model.lumin.unit
            / (4.*pi*dist.to('cm')**2) / xi_b )

# ======= ========= ========= ========= ========= ========= ========= =========

class Lightcurve(object):
    """
    The fundamental burst object, which has attributes like time (array),
    flux/luminosity etc. and methods including plot. Minimal attributes
    are:

    time, dt - array of times and time bin duration
    timepixr - set to 0.0 (default) if time is the start of the bin, 0.5 for
               midpoint
    flux, flux_err - flux and error (no units assumed)
    lumin, lumin_err - luminosity and error

    Normally only one of flux or luminosity would be supplied

    Example: simulated burst (giving time and luminosity)

    Lightcurve.__init__(self, time=d['time']*u.s,
        lumin=d['luminosity']*u.erg/u.s, lumin_err=d['u_luminosity']*u.erg/u.s)

    Example: observed burst giving flux

    Lightcurve.__init__(self, time=d['col1']*u.s, dt=d['col2']*u.s,
        flux=d['col3']*1e-9*u.erg/u.cm**2/u.s,
        flux_err=d['col4']*1e-9*u.erg/u.cm**2/u.s)
    """

# ------- --------- --------- --------- --------- --------- --------- ---------

    def __init__(self, *args, **kwargs):
        """initialise the object by assigning named entities from the kwargs"""

# Initialise the various attributes, where present. We expect to have at
# least one of flux or lumin (and the related uncertainty)
# Units are handled by the parent classes (e.g. ObservedBurst and KeplerBurst)

        self.filename = kwargs.get('filename',None)

        self.time = kwargs.get('time',None)
        self.timepixr = kwargs.get('timepixr',0.0)
        self.dt = kwargs.get('dt',None)
#        if kwargs.get('flux',None):

        self.lumin = kwargs.get('lumin',None)
        self.lumin_err = kwargs.get('lumin_err',None)

# Here we define the dt_nogap and good attributes, which are used in the
# fluence calculation (and elsewhere)

        self.dt_nogap = self.dt
        if 'flux' in kwargs:
            self.flux = kwargs.get('flux',None)
            self.flux_err = kwargs.get('flux_err',None)

            self.good = np.where(self.flux_err < self.flux)[0]
            for i in range(len(self.good)-1):
                self.dt_nogap[self.good[i]] = max(
    [self.dt[self.good[i]],self.time[self.good[i+1]]-self.time[self.good[i]]] )
        else:
            self.good = np.arange(len(self.lumin))

# ------- --------- --------- --------- --------- --------- --------- ---------

    def print(self):
        '''
        Print the basic parameters of the lightcurve. Can be called in turn
        by the info commands for KeplerBurst, ObservedBurst to display the
        properties of the parent class
        :return:
        '''

        print ('Lightcurve properties')
        print (f'  filename = {self.filename}')
        print ('  time range = ({:.3f},{:.3f})'.format(min(self.time),max(self.time)))
        if hasattr(self,'lumin'):
            print ('  luminosity range = ({:.3f},{:.3f})'.format(min(self.lumin),max(self.lumin)))
        else:
            print ('  flux range = ({:.3f},{:.3f})'.format(min(self.flux),max(self.flux)))

# ------- --------- --------- --------- --------- --------- --------- ---------

    def write(self,filename='lightcurve.csv',addhdr=None):
        '''
        Write the lightcurve to a file
        '''

        if not hasattr(self,'flux'):
            print ("Luminosity writing not yet implemented. Sorry")
            return

# this doesn't work:
#        print ("Test of inheriting attributes from parent: {}".format(self.tdel))

        flux_unit = 1e-9*self.flux.unit
        with open (filename,'w') as f:

# print header information

            f.write("# file {}\n".format(filename))
            f.write("# created {}\n".format(str(datetime.now())))
            f.write("#\n")
            f.write("# Lightcurve object written to file via write method\n")
            f.write("#\n")
            f.write("# timepixr = {}\n".format(self.timepixr))
            if addhdr != None:
                f.write("#\n")
                if type(addhdr) == str:
                    f.write("# {}\n".format(addhdr))
                else:
                    for line in addhdr:
                        f.write("# {}\n".format(line))
            f.write("#\n")
            f.write("# Columns:\n")
            f.write("# time ({}), dt ({}), flux ({}), flux_err\n".format(self.time.unit,self.dt.unit,flux_unit))

            writer = csv.writer(f, delimiter=',')
            writer.writerows(zip(self.time.value,self.dt.value,
                                 self.flux/flux_unit,self.flux_err/flux_unit))

# ------- --------- --------- --------- --------- --------- --------- ---------

# Later we can make this plot method more elaborate
# where argument for step is appropriate for timepixr=0.0

    def plot(self, yerror=True):
        """Plot the lightcurve, accommodating both flux and luminosities"""

        assert self.timepixr == 0.0

        luminosity = False
        if hasattr(self,'flux'):
            y = self.flux
            yerr = self.flux_err
            ylabel = "Flux ({0.unit:latex_inline})".format(self.flux)
        elif hasattr(self,'lumin'):
            luminosity = True
            y = self.lumin
            yerr = self.lumin_err
            ylabel = "Luminosity ({0.unit:latex_inline})".format(self.lumin)
        
        plt.step(self.time,y,where='post',label=self.filename)
#        print (type(self.dt), type(yerr))
#        print (yerror & (self.dt != None) & (yerr != None))
#        if (yerror & (self.dt != None) & (yerr != None)):
        if yerror:
            try:
                plt.errorbar(self.time.value+(0.5-self.timepixr)*self.dt.value,
                    y.value, yerr=yerr.value,fmt='b.')
#            plt.plot(self.time,y,label=self.filename)
            except:
                pass
#            print ("** WARNING ** errors not present, can't plot errorbars")

        if luminosity:
            plt.plot(np.array([min(self.time.value),max(self.time.value)]),
                     np.full(2,self.L_Edd),'r--')
        plt.xlabel("Time ({0.unit:latex_inline})".format(self.time))
        plt.ylabel(ylabel)

# ------- --------- --------- --------- --------- --------- --------- ---------

    def observe(self, param = [6.1*u.kpc,60.*u.degree,1.26,-10.*u.s], obs=None,
        disc_model='he16_a',c_bol=1.0):
        """
        Convert a luminosity profile to a simulated observation, with
        plausible errors
        This method might make more sense as part of the KeplerBurst class
        (or a parent SimulatedBurst class)
        """

        if not hasattr(self,'lumin'):
            print ("** ERROR ** need luminosity to simulate observation")
            return None

        dist, inclination, _opz, t_off = param
        xi_b, xi_p = dm.anisotropy(inclination, model=disc_model)

        if (obs == None):

# No observation is provided, so we have to make up a burst lightcurve
# with some dummy values for the time bins and fluxes

            dt = 0.25*u.s
            npts = ceil((max(self.time)-min(self.time))*_opz/dt)
            obs = Lightcurve(time=np.arange(npts)*dt+t_off, 
                             dt=np.full(npts,dt)*u.s,
                             flux=np.zeros(npts),flux_err=np.zeros(npts))
#            print (obs.flux_err)

        else:
            npts = len(obs.time)

        model = modelFunc(param, obs, self, disc_model)

# Add some errors based on the flux_err

        if hasattr(obs,'flux_err'):
            model += np.random.normal(size=npts)*obs.flux_err
        else:
            print ("** WARNING ** can't add scatter without flux errors")

# And return a Lightcurve object with appropriate label
# Really this should be an ObservedBurst

<<<<<<< HEAD
        test = ObservedBurst.from_arrays(time=obs.time,dt=obs.dt,
                          flux=model,flux_err=obs.flux_err,
                          tdel = self.tdel*_opz,tdel_err=self.tdel_err*_opz,
                          fper = fper(self.mdot,_opz,dist,xi_p,c_bol=c_bol),
                          filename="{} @ {}".format(self.filename,dist))

        return test

=======
        return ObservedBurst(obs.time, obs.dt, model,obs. flux_err,
                          tdel = self.tdel*_opz, tdel_err=self.tdel_err*_opz,
                          fper = fper(self.mdot,_opz,dist,xi_p,c_bol=c_bol),
                          filename="{} @ {}".format(self.filename,dist))

>>>>>>> b6c6f3c3
#         return Lightcurve(time=obs.time,dt=obs.dt,
#                           flux=model,flux_err=obs.flux_err,
# #                          tdel = self.tdel*_opz,tdel_err=self.tdel_err*_opz,
# #                          fper = fper(self.mdot,_opz,dist,xi_p,c_bol=c_bol),
#                           filename="{} @ {}".format(self.filename,dist))

# ------- --------- --------- --------- --------- --------- --------- ---------

    def fluence(self,plot=False):
        """
        Calculate the fluence for a lightcurve, following the approach
        from get_burst_data
        This code relies on the presence of dt_nogap and good attributes,
        which should be calculated when the Lightcurve object is defined
        """

        minpts=4	# Fit to a minimum of this number of points in the tail
        fitfrac=0.1	# Fit to points over this fraction span in the flux
        fdiffmax=0.1	# Threshold difference for exponential decay constant
			#   between different fit instances, to gauge the
			#   convergence/reliability of the fit procedure

        if hasattr(self,'flux'):
            y = self.flux
            yerr = self.flux_err
        elif hasattr(self,'lumin'):
            y = self.lumin
            yerr = self.lumin_err

        imax = np.argmax(y[self.good])
        pflux = y[self.good[imax]]
#        self.pflux = y[self.good[imax]]
#        self.pfluxe = self.flux_err[self.good[imax]]

        if max(self.dt_nogap/self.dt) > 2.:
            print ('** WARNING ** excessive gap filling not yet implemented')

        fluen = sum(y[self.good]*self.dt_nogap[self.good])
        fluene_stat = np.sqrt(sum( (yerr[self.good]*self.dt_nogap[self.good])**2 ))

# Now extrapolate the flux beyond the extent of the data, if possible

        rchisq=0.0
        ng = len(self.good)
        ntail=ng-imax-1	# Number of points in the tail
        if ntail >= minpts:
            tail=np.where(self.time[self.good] > self.time[self.good[imax]])[0]

# Determine the minimum flux reached in the tail. This might be bigger than
# fitfrac*pflux, so we need to count from there as a zero point

        minflux=0.
        if len(tail) > 0:
            minflux=min(y[self.good[tail]])

# Now determine the points in the tail which are *excluded* from the fit;
# for the fit selection, we then calculate from the end of this interval

        tailexcl=np.where((self.time[self.good] > self.time[self.good[imax]])
                       & (y[self.good] > minflux+fitfrac*pflux))[0]

        if len(tailexcl) > 0:
            sel=self.good[min([ng-4,max(tailexcl)]):ng]
				# Last three points, at least
        else:
            sel=self.good[min([imax+1,ng-4]):ng]
				# ...or, if all the tail points are excluded,
				#   just take the last three

# Now actually do the fitting (to the log of the flux)

        result, cvm, fit_info = linfit(
          self.time[sel]-self.time[sel[0]]+self.dt_nogap[sel]/2.,
          np.log(y[sel].value),
          sigmay=0.5*(np.log((y[sel]+yerr[sel]).value)
                     -np.log((y[sel]-yerr[sel]).value)), 
          return_all=True) 

        print (fit_info)

# Result is a 2-element array, slope and intercept (opposite order to IDL)

        f_int=0.
        if result[0] > 0.0:
            print ('** WARNING ** fit is rising, result is not trustworthy')
        else:
            tmax=max(self.time[sel]+self.dt_nogap[sel]-self.time[sel[0]])
            f_int=-fluen.unit/result[0]*exp(result[1])*exp(tmax.value*result[0])

        fluen+=f_int

# Show the integrated part against the lightcurve, if required
# This could be improved

        if plot:
            self.plot()
            xx=np.arange(20)/19.*(max(self.time[sel]+self.dt_nogap[sel])-self.time[sel[0]])*4
#            print ("xx: ",xx)#+self.time[sel[0]])
#            print ("yy:",np.exp(xx.value*result[0]))
            plt.plot(xx+self.time[sel[0]],
                np.exp(result[1])*np.exp(xx.value*result[0]))

        if f_int > fluene_stat:
#            if verbose eq 1 then $
            print ('** WARNING ** extrapolated fluence > stat_error, replacing')
            return fluen, f_int

        return fluen, fluene_stat

# ======= ========= ========= ========= ========= ========= ========= =========

# This class is for observed bursts; we define a compare method to match
# with models

class ObservedBurst(Lightcurve):
    '''
    Observed burst class. Apart from the lightcurve (which is
    defined with time, flux, and flux_err columns), the additional
    attributes set are:

    filename - source file name
    tdel, tdel_err - recurrence time and error (hr)
    comments - ASCII file header text
    table_file - LaTeX file of table 2 from Galloway et al. (2017)
    table - contents of table 2
    row - entry in the table corresponding to this burst
    fper, fper_err - persistent flux level (1e-9 erg/cm^2/s)
    cbol - bolometric correction
    mdot - accretion rate (total, not per unit area)
    fluen - burst fluence
    F_pk - burst peak flux
    alpha - alpha value

    The units for selected parameters are all stored as astropy.units
    objects
    '''

    def __init__(self, time, dt, flux, flux_err, **kwargs):

# Now we define a Lightcurve instance, using the columns from the file

        Lightcurve.__init__(self, time = time, dt = dt,
                                flux = flux,
                                flux_err= flux_err)

# End block for adding attributes from the file. Below you can use the
# additional arguments on init to set or override attributes

<<<<<<< HEAD
=======
        if kwargs != None:

            for key in kwargs:
                #                print (key, kwargs[key])
                if ((key == 'tdel') | (key == 'tdel_err')) & (hasattr(kwargs[key],'unit') == False):
                    # Force tdel, tdel_err to be in hours
                    setattr(self,key,float(kwargs[key])*u.hr)
                elif ((key == 'fper') | (key == 'fper_err')) & (hasattr(kwargs[key],'unit') == False):
                    # Similarly force the units for the persistent flux
                    setattr(self,key,float(kwargs[key])*u.erg/u.cm**2/u.s)
                else:
                    setattr(self,key,kwargs[key])

        if self.filename:

>>>>>>> b6c6f3c3
# Here the recurrence time; looking for a string like
#   Average recurrence time is 3.350 +/- 0.04 hr
# (not present in all the files; only the 1826-24 ones)
            self.table_file = os.path.join(CONCORD_PATH, 'table2.tex')
            self.table = Table.read(self.table_file)

    # Below we associate each epoch with a file

            file=['gs1826-24_5.14h.dat',
                  'gs1826-24_4.177h.dat',
                  'gs1826-24_3.530h.dat',
                  'saxj1808.4-3658_16.55h.dat',
                  'saxj1808.4-3658_21.10h.dat',
                  'saxj1808.4-3658_29.82h.dat',
                  '4u1820-303_2.681h.dat',
                  '4u1820-303_1.892h.dat',
                  '4u1636-536_superburst.dat']
            self.table['file'] = file

    # Find which of these (if any) are the one you're reading

            for i, lcfile in enumerate(self.table['file']):
                m = re.search(lcfile,self.filename)
                if m != None:
                    self.row=i
    #                print (i, lcfile, filename)

            if hasattr(self,'row'):

                tdel, tdel_err = decode_LaTeX(self.table['$\Delta t$ (hr)'][self.row])
                self.tdel = tdel*u.hr
                if tdel_err != None:
                    self.tdel_err = tdel_err*u.hr
                else:

    # If no tdel error is supplied by the file (e.g. for the later bursts from
    # SAX J1808.4-3658), we set a nominal value corresponding to 1 s (typical
    # RXTE time resolution) here

                    self.tdel_err = 1./3600.*u.hr

    # Decode the other table parameters

                label = ['fper','cbol','mdot','fluen','F_pk','alpha']
                unit = [1e-9*u.erg/u.cm**2/u.s, 1.,1.75e-8*const.M_sun/u.yr,
                        1e-6*u.erg/u.cm**2,
                        1e-9*u.erg/u.cm**2/u.s,1.]
                for i, column in enumerate(self.table.columns[4:10]):
    #            print (i, column, label[i], self.table[column][row], type(self.table[column][row]))
                    if ((type(self.table[column][self.row]) == np.str_)):
    #    or (type(self.table[column][row]) == np.str_)):

    # Here we convert the table entry to a value. We have a couple of options
    # here: raw value, range (separated by "--"), or LaTeX expression

                        range_match = re.search('([0-9]+\.[0-9]+)--([0-9]+\.[0-9]+)',
                    self.table[column][self.row])
                        if range_match:

                            lo = float(range_match.group(1))
                            hi = float(range_match.group(2))
                            val = 0.5*(lo+hi)
                            val_err = 0.5*abs(hi-lo)

                        else:
                            val, val_err = decode_LaTeX(self.table[column][self.row])

    # Now set the appropriate attribute

                        setattr(self,label[i],val*unit[i])
                        if val_err != None:
    #                    print (column, label[i]+'_err',val_err)
                            setattr(self,label[i]+'_err',val_err*unit[i])
                    else:
                        setattr(self,label[i],self.table[column][self.row]*unit[i])


    @classmethod
    def from_file(cls, filename=None, path=None, **kwargs):
        '''
        This routine will read in any ascii lightcurve file which matches the
        format of the "reference" bursts:

        'Time [s]' 'dt [s]' 'flux [10^-9 erg/cm^2/s]' 'flux error [10^-9
        erg/cm^2/s]' 'blackbody temperature kT [keV]' 'kT error [keV]'
        'blackbody normalisation K_bb [(km/d_10kpc)^2]' 'K_bb error
        [(km/d_10kpc)^2]' chi-sq
            -1.750  0.500   1.63    0.054   1.865  0.108   13.891   4.793  0.917
            -1.250  0.500   2.88    1.005   1.862  0.246   22.220   4.443  1.034
            -0.750  0.500   4.38    1.107   1.902  0.093   30.247   2.943  1.089
            -0.250  0.500   6.57    0.463   1.909  0.080   46.936   6.969  0.849

        :param filename:
        :param path:
        :param kwargs:
        :return:
        '''

        if path == None:
            path = '.'

        if filename == None:
            raise ValueError('Filename must be specified')

        try:
            d=ascii.read(path+'/'+filename)
            print (len(d))
            if len(d.columns) < 4:
                raise Exception('At least four columns are required (time, dt, flux, flux_err)')

            # Need some checks here in case of unexpected column names

<<<<<<< HEAD
    @classmethod
    def from_arrays(cls, **kwargs):
    # def from_arrays(cls,time=_time, dt=_dt, flux=_flux,flux_err=_flux_err,
    #                     tdel = _tdel, tdel_err=_tdel_err,
    #                     fper = _fper, filename= _filename):
        '''
        This method is used when we're simulating an observed burst, and we
        copy all the attributes from existing (calculated) arrays
        '''

        print ('input to from_arrays: ',kwargs)
        Lightcurve.__init__(cls, **kwargs)
        # Lightcurve.__init__(cls, filename = filename,
        #                     time=time, dt=dt,
        #                     flux=flux, flux_err=flux_err)
        print (type(cls))

        if hasattr(kwargs, "tdel"):
            cls.tdel = tdel
        # cls.tdel_err = tdel_err
        # cls.fper = fper

        return cls
=======
            return cls(d['col1']*u.s, d['col2']*u.s,
                       d['col3']*1e-9*u.erg/u.cm**2/u.s,
                       d['col4']*1e-9*u.erg/u.cm**2/u.s,
                       path = path,
                       filename = filename,
                       comments =d.meta['comments'] )

        except:
            print ('Some problem reading the file',path+'/'+filename)
>>>>>>> b6c6f3c3

# ------- --------- --------- --------- --------- --------- --------- ---------

    def compare(self, mburst, param = [6.1*u.kpc,60.*u.degree,1.,+8.*u.s],
        		breakdown = False, plot = False, subplot = True,
                weights={'fluxwt':1.0, 'tdelwt':2.5e3},
                disc_model='he16_a', debug = False):
        '''
        This is the key method for running the mcmc; it can be used to plot the
        observations with the models rescaled by the appropriate parameters, and
        also returns a likelihood value

        'weights' give the relative weight to the tdel and persistent
        flux for the likelihood. Since you have many more points in the
        lightcurve, you may want to weight these greater than one so that the
        MCMC code will try to match those preferentially'''

        dist, inclination, _opz, t_off = param

# Even though this is already in the prior, lhoodClass calls compare()
# before the prior, enabling an out-of-domain error in anisotropy
        if not 0. < inclination.value < 90.:
            return -np.inf

        xi_b, xi_p = dm.anisotropy(inclination, model=disc_model)

# Here we calculate the equivalent mass and radius given the redshift and
# surface gravity. Since we allow the redshift to vary, but the model is
# calculated at a fixed surface gravity, this implies a particular pair
# of values of M_NS and R_NS. Think of moving back and forth along a track
# of constant g in M-R phase space.
# This replaces (temporarily) the value of M_NS supplied for the model 
# BUT because we're not using the approximate expression for Q_grav below,
# this is not even used

#        _t = (mburst.g.to(u.cm/u.s**2)*mburst.R_NS.to(u.cm)
#		/const.c.to(u.cm/u.s)**2)
#        M_NS = (mburst.g*mburst.R_NS**2/const.G * (-_t + sqrt(_t+1)))
#        M_NS = (mburst.g*mburst.R_NS**2/(const.G*opz)).to(u.g)

        M_NS, R_NS = calc_mr(mburst.g,_opz)

# Check here:

        assert abs(mburst.g-g(M_NS,R_NS))/mburst.g < 1e-6
        assert abs(_opz-opz(M_NS,R_NS))/_opz < 1e-6

        if debug:
            print ('Inferred mass = {:.4f} M_sun'.format(M_NS/const.M_sun))

# TODO should also make sure to store the inferred mass value here

# Calculate the rescaled model flux with the passed parameters
# This is equivlent to simulating an observation of the burst with the
# chosen parameters, so we should use instead the observe method of the
# Lightcurve class

        model = modelFunc(param, self, mburst, disc_model)
        assert model.unit == self.flux.unit == self.flux_err.unit

# can check here if the object to compare is actually a model burst
#        print (type(mburst))

# Here we assemble an array with the likelihood components from each
# parameter, for accounting purposes
# By convention we calculate the observed parameter (from the model) and
# then do the comparison
# Should probably incorporate these calculations into the class, so you
# can just refer to them as an attribute

        lhood_cpt = np.array([])

        fper_pred = fper(mburst.mdot,_opz,dist,xi_p,c_bol=self.cbol)
               
        fper_sig2 = 1.0/(self.fper_err.value**2)
        lhood_cpt = np.append(lhood_cpt, -weights['fluxwt']*( 
               (self.fper.value-fper_pred.value)**2*fper_sig2 
               +np.log(2.*pi/fper_sig2) ) )

# recurrence time

        tdel_sig2 = 1.0/(self.tdel_err.value**2+(mburst.tdel_err.value*_opz)**2)
        lhood_cpt = np.append(lhood_cpt, -weights['tdelwt']*(
               (self.tdel.value-mburst.tdel.value*_opz)**2*tdel_sig2
               +np.log(2.*pi/tdel_sig2) ) )

# lightcurve

        inv_sigma2 = 1.0/(self.flux_err.value**2)
        lhood_cpt = np.append(lhood_cpt,
        	-0.5 * np.sum( (model.value-self.flux.value)**2*inv_sigma2
                +np.log(2.0*pi/inv_sigma2) ) )

        if debug:
            cl=0.0
            for i in range(len(self.time)):
                _lhood = -0.5*((model[i].value-self.flux[i].value)**2*inv_sigma2[i]
                    +np.log(2.0*pi/inv_sigma2[i]))
                cl += _lhood
                print ('{:6.2f} {:.4g} {:.4g} {:.4g} {:8.3f} {:8.3f}'.format(self.time[i],self.flux[i].value,self.flux_err[i].value,
                    model[i].value,_lhood,cl))

        if breakdown:
            print ("Likelihood component breakdown (fper, tdel, lightcurve): ",lhood_cpt)

# Plot the observed burst

        if plot:

# Now do a more complex plot with a subplot
# See http://matplotlib.org/users/gridspec.html for documentation

            fig = plt.figure()
            gs = gridspec.GridSpec(4, 3)
            ax1 = fig.add_subplot(gs[0:3,:])

            self.plot()
        
# overplot the rescaled model burst

##        plt.plot(mburst.time, mburst.flux(dist))
#            plt.plot(self.time+(0.5-self.timepixr)*self.dt, model,'r-',
## This removes the problems with the underscore, but now introduces an
## extra backslash... argh
##		label=mburst.filename.replace('_',r'\_'))
#		label=mburst.filename)

            ax1.plot(self.time+(0.5-self.timepixr)*self.dt, model,'r-',
		label=mburst.filename)

            if subplot:

# Show the recurrence time comparison in the subplot; see 
# http://matplotlib.org/examples/pylab_examples/axes_demo.html for
# illustrative example

                # a = plt.axes([.55, .5, .3, .3], facecolor='y')
                a = plt.axes([.55, .5, .3, .3]) # yellow is kinda ugly

#                print (self.tdel,self.tdel_err)
                a.errorbar([0.95], self.tdel.value, 
                       yerr=self.tdel_err.value, fmt='o')
                a.errorbar([1.05], mburst.tdel.value*_opz, 
                       yerr=mburst.tdel_err.value*_opz, fmt='ro')
                plt.ylabel('$\Delta t$ (hr)')

#            plt.plot(self.time,model,'.')
                plt.xlim(0.8,1.2)
                plt.xticks([])
    
            else:

# This bit doesn't work because it wants to parse the labels as LaTeX,
# which works for some strings (byt not for bytes). Don't know why the
# strings sometimes end up as byte arrays... grr.

                plt.legend()
#                print (mburst.filename)

# Residual panel

            ax2 = fig.add_subplot(gs[3,:])
#            ax2.plot(self.time+(0.5-self.timepixr)*self.dt, model-self.flux)
            plt.errorbar(self.time.value+(0.5-self.timepixr)*self.dt.value, 
		self.flux.value-model.value,
		yerr=self.flux_err.value,fmt='b.')
            ax2.axhline(0.0, linestyle='--', color='k')
            gs.update(hspace=0.0)
    
# Finally we return the sum of the likelihoods

        return lhood_cpt.sum()

# ======= ========= ========= ========= ========= ========= ========= =========

# Here's an example of a simulated model class

class KeplerBurst(Lightcurve):
    '''
    Example simulated burst class. Apart from the lightcurve (which is
    defined with time, lumin, and lumin_err columns), the additional
    (minimal) attributes requred are:

    filename - source file name
    tdel, tdel_err - recurrence time and error (hr)
    Lacc - accretion luminosity (in units of Mdot_Edd)
    R_NS - model-assumed radius of the neutron star (GR)
    g - surface gravity assumed for the run

    An example call is as follows:

    c_loZ=KeplerBurst(filename='mean1.data',path='kepler',
                  lAcc=0.1164,Z=0.005,H=0.7,
                  tdel=4.06/opz,tdel_err=0.17/opz,
                  g = 1.858e+14*u.cm/u.s**2, R_NS=11.2*u.km)

    If you provide a batch and run value, like so:

    c = KeplerBurst(batch=2,run=9)

    or (for the older results) a run_id value, like so:

    c = KeplerBurst(run_id='a028',path='../../burst/reference')

    the appropriate model lightcurve will be read in, and the model parameters
    will be populated from the table
    '''

    def __init__(self, filename=None, run_id=None, path=None, 
                 source='gs1826', grid_table=None, batch=None, run=None,
                 **kwargs):

        eta = 1e-6	# tolerance level for derived parameters

# This parameter sets the prefactor for the time to burn all H via hot-CNO

        tpref = 9.8*u.hr

# Setting the assumed Eddington limit here

        self.L_Edd = 3.53e38*u.erg/u.s

# Don't add the path to the filename, because we want to use the latter as
# a plot label (for example)

        if path == None:
            path = '.'
        self.path = path

# Different file specifications here

        if run_id is not None:

            # For a KEPLER run, we use the convention for filename as follows:

            self.filename = 'kepler_'+run_id+'_mean.txt'

        elif ((batch is not None) & (run is not None)):

            self.filename = source+"_{}_xrb{}_mean.data".format(batch,run)
            # temporarily hardwired the path
            # self.path = self.path+"/kepler_grids/sources/{}/mean_lightcurves/{}_{}".format(source,source,batch)
            self.path = "/Users/duncan/data/kepler_grids/sources/{}/mean_lightcurves/{}_{}".format(source,source,batch)

        elif filename is not None:

            self.filename = filename

        else:

            print ("** ERROR ** no valid model specification")
            return

# Read in the file, and initialise the lightcurve

        d=ascii.read(self.path+'/'+self.filename)

        if ('time' in d.columns):
            Lightcurve.__init__(self, filename=self.filename, 
                            time=d['time']*u.s,
                            lumin=d['luminosity']*u.erg/u.s, lumin_err=d['u_luminosity']*u.erg/u.s)
        else:
            Lightcurve.__init__(self, filename=self.filename, 
                            time=d['col1']*u.s,
                            lumin=d['col2']*u.erg/u.s, lumin_err=d['col3']*u.erg/u.s)

        if ('comments' in d.meta):
            self.comments = d.meta['comments']

        if ((batch is not None) & (run is not None)) | (run_id is not None):

# ------- --------- --------- --------- --------- --------- --------- ---------
# For KEPLER models, read information from the burst table
# Need to set the recurrence time, NS mass

# Which table we use depends on the specification

            if ((batch != None) & (run != None)):

# For the newer models, read data only from the summary table, provided you
# can find it. Because this has moved around from version to version, here
# you can specify explicitly the name (assumed to be in the top-level
# "source" directory)

                if grid_table is not None:
                    self.summ_file = "../../"+grid_table
                else:
                    self.summ_file = "../../summ_{}.txt".format(source)

                self.data = ascii.read(self.path+"/"+self.summ_file)

                # Find the corresponding row

                self.row = np.where(np.logical_and(self.data['batch'] == batch,self.data['run'] == run))[0]

# Set some special parameters here (others are set with the kwargs later
# on). A couple of conventions for column names here

                self.tdel_colname = 'tDel'
                self.tdel_err_colname = 'utDel'
                if not (self.tdel_colname in self.data.columns):
                    self.tdel_colname = 'dt'
                    self.tdel_err_colname = 'u_dt'

                self.tdel = self.data[self.tdel_colname][self.row]/3600.*u.hr
                self.tdel_err = self.data[self.tdel_err_colname][self.row]/3600.*u.hr

# For older models, you also need to read the companion parameter table
# Set the gravity and NS mass

                if not ('mass' in self.data.columns):
                    self.param = ascii.read(self.path+"/../../params_{}.txt".format(source))
                    self.row_p = np.where(np.logical_and(self.param['batch'] == batch,self.param['run'] == run))[0]

                    self.M_NS = self.param['mass'][self.row_p]*u.Msun
                else:
                    self.M_NS = self.data['mass'][self.row]*u.Msun

            else:

# Lately we go directly to the online version of the table

                try:
                    Vizier.columns = ['all']
                    model_table = Vizier.get_catalogs('J/ApJ/819/46')
                    self.data = model_table[0]

# Table columns are: 'model','N','Z','H','Lacc','bstLgth','e_bstLgth','pkLum','e_pkLum',
# 'psLum','e_psLum','Fluence','e_Fluence','tau','e_tau','tDel','e_tDel','conv','e_conv',
# 'r1090','e_r1090','r2590','e_r2590','alpha1','e_alpha1','tau1','e_tau1','alpha','e_alpha',
# 'Flag'

                    self.row = np.flatnonzero(self.data['model'] == run_id.encode('ascii'))[0]
#            print (self.row, self.data['model'][self.row], self.data['e_tDel'][self.row])
                    self.tdel = self.data['tDel'][self.row]*u.hr
#            print (self.tdel.units)
                    self.tdel_err = self.data['e_tDel'][self.row]*u.hr

                except:

# But if that fails, we use the local version, which has a few differences
# (unfortunately)

                    print ("** WARNING ** can't get Vizier table, using local file")
                    self.table_file='/Users/duncan/Documents/2015/Nat new catalog/summ.csv'
                    self.data = ascii.read(self.table_file)

# Local file columns are slightly different: 'model','num','acc','z','h','lAcc','pul','cyc','
# burstLength','uBurstLength','peakLum','uPeakLum','persLum','uPersLum','fluence','uFluence',
# 'tau','uTau','tDel','uTDel','conv','uConv','r1090','uR1090','r2590','uR2590','singAlpha',
# 'uSingAlpha','singDecay','uSingDecay','alpha','uAlpha','flag'

                    self.row = np.flatnonzero(self.data['model'] == "'xrb"+run_id+"'")[0]

# Set the legacy tdel attribute, as well as the correct units for tdel_err

                    self.tdel = self.data['tDel'][self.row]/3600.*u.hr
                    self.tdel_err = self.data['uTDel'][self.row]/3600.*u.hr

# Set the parameters for the old Kepler models

# Additional parameter here gives the radius conversion between the assumed
# (Newtonian) value of 10 km and the GR equivalent for a neutron star of
# mass 1.4 M_sun, to achieve the same surface gravity.
# This is only true for the KEPLER models of Lampe et al. (2016);
# otherwise we calculate this parameter from the other inputs

                self.xi = 1.12

# Define the neutron star mass, radius, and surface gravity

                self.M_NS = 1.4*const.M_sun

# Parameters that are common to both generations of Kepler models

            self.R_Newt = 10.*u.km
#            self.g = const.G*self.M_NS/(self.R_NS**2/self.opz)
#            self.g = g(self.M_NS,self.R_NS)
            self.g = g(self.M_NS,self.R_Newt,Newt=True)
#            self.R_NS = self.R_Newt*self.xi
            self.R_NS = solve_radius(self.M_NS,self.R_Newt)
#            self.opz = 1./sqrt(1.-2.*const.G*self.M_NS/(const.c**2*self.R_NS))
            self.opz = opz(self.M_NS,self.R_NS)
        
# Set all the remaining attributes
# exclude the tDel, to avoid confusion with tdel (set earlier)

            for attr in self.data.columns:
                if ((attr != 'tDel') & (attr != 'utDel')):
                    setattr(self,attr,self.data[attr][self.row])
            
# ------- --------- --------- --------- --------- --------- --------- ---------

        elif kwargs != None:

# For non-KEPLER models, you can use kwargs to populate the parameters

            for key in kwargs:
#                print (key, kwargs[key])
                if (key == 'tdel') | (key == 'tdel_err'):
                    setattr(self,key,float(kwargs[key])*u.hr)
                else:
                    setattr(self,key,kwargs[key])

# ------- --------- --------- --------- --------- --------- --------- ---------

# Should check here that you have all the required attributes
# Here we estimate the fraction of H burned before ignition, based on the
# expression from Lampe et al. 2016; this can be > 1.

        if (hasattr(self,'tdel') & hasattr(self,'z')):
            self.burn_frac = self.tdel/(self.opz*tpref)*(self.z/0.02)

# Make sure you can calculate g, and M_NS, and then you can calculate
# everything else from those, as well as checking for consistency with any
# passed values

        if (not hasattr(self,'g')):
            if (hasattr(self,'M_NS') & hasattr(self,'R_NS')): 
                self.g = g(self.M_NS,self.R_NS)
            elif (hasattr(self,'M_NS') & hasattr(self,'R_Newt')):
                self.g = g(self.M_NS,self.R_Newt,Newt=True)
            else:
                print ("** ERROR ** can't calculate g")

        if (not hasattr(self,'M_NS')):
            if (hasattr(self,'g') & hasattr(self,'R_NS')): 
# solving for M from the GR radius is a bit tricky...
                self.M_NS = (self.R_NS**3*self.g**2/(const.G*const.c**2)*
    (-1.+sqrt(1.+const.c**4/(self.R_NS*self.g)**2))).to(u.g)
            elif (hasattr(self,'g') & hasattr(self,'R_Newt')):
                self.M_NS = (self.g*R_Newt**2/const.G).to(u.g)
                if debug:
                    print ('Inferred mass = {:.4f} M_sun'.format(M_NS/const.M_sun))

# Here we calculate the redshift, and check for consistency with any
# already-set value

        if hasattr(self,'R_NS'):
            _opz = opz(self.M_NS,self.R_NS)
            if hasattr(self,'opz'):
#                assert abs(_opz-self.opz)/_opz < eta, "Inconsistent value of opz, {} != {}".format(_opz,self.opz)
                if abs(_opz-self.opz)/_opz >= eta:
                  print ("Inconsistent value of opz, {:.4f} != {:.4f}".format(_opz,self.opz))
            else:
                self.opz = _opz

# ditto for xi (= ratio of R_NS/R_Newt)

        _xi = sqrt(self.opz)
        if hasattr(self,'xi'):
#            assert abs(_xi-self.xi)/_xi < eta, "Inconsistent value of xi, {} != {}".format(_xi,self.xi)
            if abs(_xi-self.xi)/_xi >= eta:
                print ("Inconsistent value of xi, {:.4f} != {:.4f}".format(_xi,self.xi))
        else:
            self.xi = _xi

# Specifically, for the compare method, we need to know two of g, M_NS,
# R_Newt, R_NS

        if (not (hasattr(self,'g')) & hasattr(self,'M_NS') and 
            not (hasattr(self,'g')) & hasattr(self,'R_NS') and 
            not (hasattr(self,'g')) & hasattr(self,'R_Newt') and 
            not (hasattr(self,'M_NS')) & hasattr(self,'R_NS') and 
            not (hasattr(self,'M_NS')) & hasattr(self,'R_Newt')):
            print ("** WARNING ** insufficient parameters defined to convert to observed frame")

        # Some ambiguity with the attribute capitalisation for the accretion rate,
        # so try to fix that here. Also make this work with the more recent versions
        # of the tables

        if ((not hasattr(self,'Lacc')) & hasattr(self,'lAcc')):
            self.Lacc = self.lAcc
        if ((not hasattr(self,'Lacc')) & hasattr(self,'accrate')
            & hasattr(self,'acc_mult')):
            self.Lacc = self.accrate[0]*self.acc_mult[0]

# Set the mdot with the correct units

        if hasattr(self,'Lacc'):
            self.mdot = self.Lacc*1.75e-8*const.M_sun/u.yr

# Set the flag for super-Eddington bursts

        self.superEdd = (max(self.lumin) > self.L_Edd)

# - end of __init__ method -- --------- --------- --------- --------- ---------

# The flux method is supposed to calculate the flux at a particular distance
# Not used (and doesn't work)

#    def flux(self,dist):
#        if not hasattr(self,'dist'):
#            self.dist = dist
#
#        return self.lumin/(4.*pi*self.dist.to('cm')**2)

# ======= ========= ========= ========= ========= ========= ========= =========

# Now define a new likelihood function, based on the old one, but which
# can handle multiple pairs of observed bursts

# First define the prior

def lnprior(theta):
    dist, inclination, _opz, t_off = theta

# Have to enforce this here or the prior will come out wrong

    assert hasattr(inclination,'unit')
    assert inclination.unit == 'deg'

# We have currently flat priors for everything but the inclination, which
# has a probability distribution proportional to sin(i)

    if (dist.value > 0.0 and 0.0 < inclination.value < 90.
        and 1. < _opz < 2):
        return np.log(np.sin(inclination))
    else:
        return -np.inf

# ------- --------- --------- --------- --------- --------- --------- ---------

def apply_units(params,units = (u.kpc, u.degree, None, u.s)):

# When called from emcee, the parameters array might not have units. So
# apply them here, in a copy of params (uparams)

    ok = True
    uparams = []
    n_units = len(units)
    for i, param in enumerate(params):

# Define iunit here so we apply the last unit in the list, to the 4th (and
# all subsequent) element of params
# This is to cover the variable number of offset values for the burst
# start, which depends upon the number of bursts matching simultaneously

        iunit = min(i,n_units-1)

        if units[iunit] != None:
            if hasattr(param,'unit') == False:
                uparams.append(param*units[iunit])
            else:
                uparams.append(param)
                if param.unit != units[iunit]:
                    ok = False
        else:
            uparams.append(param)
            if hasattr(param,'unit') == True:
                ok = False
    assert(ok == True)

    return uparams

# ------- --------- --------- --------- --------- --------- --------- ---------

def lhoodClass(params, obs, model, **kwargs):
    '''
    Calculate the likelihood related to one or more model-observation
    comparisons The corresponding call to emcee will (necessarily) look
    something like this:

        sampler = emcee.EnsembleSampler(nwalkers, ndim, lhoodClass, args=[obs, models, weights])

    Use the kwargs construction to pass the additional parameters weights,
    disc_model to the compare method if required
    '''

    uparams = apply_units(params)

# We can pass multiple bursts, in which case we just loop over the function

    alh = 0.0

    if type(obs) == tuple:
        n = len(obs)
        if (n != len(model)):
            print ("** ERROR ** number of observed and model bursts don't match")

        for i in range(n):

# Need to create a reduced parameter array here, keeping only the offset
# value appropriate for this burst

            _params = uparams[0:3]
            _params.append(uparams[3+i])
            alh += lhoodClass(_params, obs[i], model[i], **kwargs)

    else:

# Or if we have just one burst, here's what we do

        alh = obs.compare(mburst=model, param=uparams, **kwargs)

    return alh + lnprior(uparams[0:4])

# ------- --------- --------- --------- --------- --------- --------- ---------

def plot_comparison(obs,models,param=None,sampler=None,ibest=None):
    '''
    This routine will plot each observation vs. each model, for a given
    set of parameters. If you supply an emcee sampler object, it will find
    the highest-likelihood sample and use that
    '''

# Need to specify at least one of param, sampler

    assert ((param != None) | (sampler != None))

    if param == None:

# If no parameters are specified, try to get the best example
# from the sampler object

        if ibest == None:

# Identify the maximum probability set of parameters

            chain_shape = np.shape(sampler.lnprobability)
            imax = np.argmax(sampler.lnprobability)
            ibest = np.unravel_index(imax,chain_shape)

# print (imax,chain_shape,ibest)
        prob_max = sampler.lnprobability[ibest]
        _param_best = sampler.chain[ibest[0],ibest[1],:]

    else:

# Just use the supplied parameters

        _param_best = param

    param_best = apply_units(_param_best)
    print ('Got parameter set for plotting: ',param_best)

# Want to have a check here in case there are other than 3 models & obs
# to compare

    n = len(obs)
    assert (n == 3)
    #
    b1, b2, b3 = obs
    m1, m2, m3 = models

#    b1, b2 = obs
#    m1, m2 = models

# Can't use the gridspec anymore, as this is used for the individual plots

#    fig = plt.figure()
#    gs = gridspec.GridSpec(3,2)
    #TODO make this iteratable and generalised to different numbers of epoch
# plot the model comparisons. Should really do a loop here, but not sure
# exactly how

    _param_best = param_best[0:4]

    b1.compare(m1,_param_best,plot=True,subplot=False)
#    fig.set_size_inches(8,3)

    _param_best = param_best[0:3]
    _param_best.append(param_best[4])
    b2.compare(m2,_param_best,plot=True,subplot=False)

    _param_best = param_best[0:3]
    _param_best.append(param_best[5])
    b3.compare(m3,_param_best,plot=True,subplot=False)

# Now assemlbe the tdel values for plotting. This is a bit clumsy

    x = np.zeros(n)
    xerr = np.zeros(n)
    y = np.zeros(n)
    yerr = np.zeros(n)
    for i, burst in enumerate(obs):
        x[i] = burst.tdel.value
        xerr[i] = burst.tdel_err.value
        y[i] = models[i].tdel.value*param_best[2]
        yerr[i] = models[i].tdel_err.value*param_best[2]

    fig = plt.figure()
    plt.errorbar(x,y,xerr=xerr,yerr=yerr,fmt='o')
    plt.plot([3,6],[3,6],'--')
    plt.xlabel('Observed $\Delta t$ (hr)')
    plt.ylabel('Predicted $(1+z)\Delta t$ (hr)')

# ------- --------- --------- --------- --------- --------- --------- ---------

def plot_contours(sampler,parameters=[r"$d$",r"$i$",r"$1+z$"],
        ignore=10,plot_size=6):
    '''
    Simple routine to plot contours of the walkers, ignoring some initial
    fraction of the steps (the "burn-in" phase)

    Documentation is here https://samreay.github.io/ChainConsumer/index.html
    '''

    nwalkers, nsteps, ndim = np.shape(sampler.chain)

    samples = sampler.chain[:, ignore:, :].reshape((-1, ndim))
#    samples = np.load('temp/chain_200.npy').reshape((-1,ndim))
#    print (np.shape(samples))

# This to produce a much more beautiful plot

    c = ChainConsumer()
    c.add_chain(samples, parameters = parameters)#,r"$\Delta t$"])

# reports,
# "This method is deprecated. Please use chainConsumer.plotter.plot instead"

    fig = c.plot()
    fig.set_size_inches(8,8)

    return c

# end of file burstclass.py<|MERGE_RESOLUTION|>--- conflicted
+++ resolved
@@ -326,7 +326,6 @@
 # And return a Lightcurve object with appropriate label
 # Really this should be an ObservedBurst
 
-<<<<<<< HEAD
         test = ObservedBurst.from_arrays(time=obs.time,dt=obs.dt,
                           flux=model,flux_err=obs.flux_err,
                           tdel = self.tdel*_opz,tdel_err=self.tdel_err*_opz,
@@ -335,13 +334,6 @@
 
         return test
 
-=======
-        return ObservedBurst(obs.time, obs.dt, model,obs. flux_err,
-                          tdel = self.tdel*_opz, tdel_err=self.tdel_err*_opz,
-                          fper = fper(self.mdot,_opz,dist,xi_p,c_bol=c_bol),
-                          filename="{} @ {}".format(self.filename,dist))
-
->>>>>>> b6c6f3c3
 #         return Lightcurve(time=obs.time,dt=obs.dt,
 #                           flux=model,flux_err=obs.flux_err,
 # #                          tdel = self.tdel*_opz,tdel_err=self.tdel_err*_opz,
@@ -490,137 +482,17 @@
 # End block for adding attributes from the file. Below you can use the
 # additional arguments on init to set or override attributes
 
-<<<<<<< HEAD
-=======
         if kwargs != None:
 
             for key in kwargs:
-                #                print (key, kwargs[key])
-                if ((key == 'tdel') | (key == 'tdel_err')) & (hasattr(kwargs[key],'unit') == False):
-                    # Force tdel, tdel_err to be in hours
+#                print (key, kwargs[key])
+                if (key == 'tdel') | (key == 'tdel_err'):
                     setattr(self,key,float(kwargs[key])*u.hr)
-                elif ((key == 'fper') | (key == 'fper_err')) & (hasattr(kwargs[key],'unit') == False):
-                    # Similarly force the units for the persistent flux
+                elif (key == 'fper') | (key == 'fper_err'):
                     setattr(self,key,float(kwargs[key])*u.erg/u.cm**2/u.s)
                 else:
                     setattr(self,key,kwargs[key])
 
-        if self.filename:
-
->>>>>>> b6c6f3c3
-# Here the recurrence time; looking for a string like
-#   Average recurrence time is 3.350 +/- 0.04 hr
-# (not present in all the files; only the 1826-24 ones)
-            self.table_file = os.path.join(CONCORD_PATH, 'table2.tex')
-            self.table = Table.read(self.table_file)
-
-    # Below we associate each epoch with a file
-
-            file=['gs1826-24_5.14h.dat',
-                  'gs1826-24_4.177h.dat',
-                  'gs1826-24_3.530h.dat',
-                  'saxj1808.4-3658_16.55h.dat',
-                  'saxj1808.4-3658_21.10h.dat',
-                  'saxj1808.4-3658_29.82h.dat',
-                  '4u1820-303_2.681h.dat',
-                  '4u1820-303_1.892h.dat',
-                  '4u1636-536_superburst.dat']
-            self.table['file'] = file
-
-    # Find which of these (if any) are the one you're reading
-
-            for i, lcfile in enumerate(self.table['file']):
-                m = re.search(lcfile,self.filename)
-                if m != None:
-                    self.row=i
-    #                print (i, lcfile, filename)
-
-            if hasattr(self,'row'):
-
-                tdel, tdel_err = decode_LaTeX(self.table['$\Delta t$ (hr)'][self.row])
-                self.tdel = tdel*u.hr
-                if tdel_err != None:
-                    self.tdel_err = tdel_err*u.hr
-                else:
-
-    # If no tdel error is supplied by the file (e.g. for the later bursts from
-    # SAX J1808.4-3658), we set a nominal value corresponding to 1 s (typical
-    # RXTE time resolution) here
-
-                    self.tdel_err = 1./3600.*u.hr
-
-    # Decode the other table parameters
-
-                label = ['fper','cbol','mdot','fluen','F_pk','alpha']
-                unit = [1e-9*u.erg/u.cm**2/u.s, 1.,1.75e-8*const.M_sun/u.yr,
-                        1e-6*u.erg/u.cm**2,
-                        1e-9*u.erg/u.cm**2/u.s,1.]
-                for i, column in enumerate(self.table.columns[4:10]):
-    #            print (i, column, label[i], self.table[column][row], type(self.table[column][row]))
-                    if ((type(self.table[column][self.row]) == np.str_)):
-    #    or (type(self.table[column][row]) == np.str_)):
-
-    # Here we convert the table entry to a value. We have a couple of options
-    # here: raw value, range (separated by "--"), or LaTeX expression
-
-                        range_match = re.search('([0-9]+\.[0-9]+)--([0-9]+\.[0-9]+)',
-                    self.table[column][self.row])
-                        if range_match:
-
-                            lo = float(range_match.group(1))
-                            hi = float(range_match.group(2))
-                            val = 0.5*(lo+hi)
-                            val_err = 0.5*abs(hi-lo)
-
-                        else:
-                            val, val_err = decode_LaTeX(self.table[column][self.row])
-
-    # Now set the appropriate attribute
-
-                        setattr(self,label[i],val*unit[i])
-                        if val_err != None:
-    #                    print (column, label[i]+'_err',val_err)
-                            setattr(self,label[i]+'_err',val_err*unit[i])
-                    else:
-                        setattr(self,label[i],self.table[column][self.row]*unit[i])
-
-
-    @classmethod
-    def from_file(cls, filename=None, path=None, **kwargs):
-        '''
-        This routine will read in any ascii lightcurve file which matches the
-        format of the "reference" bursts:
-
-        'Time [s]' 'dt [s]' 'flux [10^-9 erg/cm^2/s]' 'flux error [10^-9
-        erg/cm^2/s]' 'blackbody temperature kT [keV]' 'kT error [keV]'
-        'blackbody normalisation K_bb [(km/d_10kpc)^2]' 'K_bb error
-        [(km/d_10kpc)^2]' chi-sq
-            -1.750  0.500   1.63    0.054   1.865  0.108   13.891   4.793  0.917
-            -1.250  0.500   2.88    1.005   1.862  0.246   22.220   4.443  1.034
-            -0.750  0.500   4.38    1.107   1.902  0.093   30.247   2.943  1.089
-            -0.250  0.500   6.57    0.463   1.909  0.080   46.936   6.969  0.849
-
-        :param filename:
-        :param path:
-        :param kwargs:
-        :return:
-        '''
-
-        if path == None:
-            path = '.'
-
-        if filename == None:
-            raise ValueError('Filename must be specified')
-
-        try:
-            d=ascii.read(path+'/'+filename)
-            print (len(d))
-            if len(d.columns) < 4:
-                raise Exception('At least four columns are required (time, dt, flux, flux_err)')
-
-            # Need some checks here in case of unexpected column names
-
-<<<<<<< HEAD
     @classmethod
     def from_arrays(cls, **kwargs):
     # def from_arrays(cls,time=_time, dt=_dt, flux=_flux,flux_err=_flux_err,
@@ -644,17 +516,6 @@
         # cls.fper = fper
 
         return cls
-=======
-            return cls(d['col1']*u.s, d['col2']*u.s,
-                       d['col3']*1e-9*u.erg/u.cm**2/u.s,
-                       d['col4']*1e-9*u.erg/u.cm**2/u.s,
-                       path = path,
-                       filename = filename,
-                       comments =d.meta['comments'] )
-
-        except:
-            print ('Some problem reading the file',path+'/'+filename)
->>>>>>> b6c6f3c3
 
 # ------- --------- --------- --------- --------- --------- --------- ---------
 
